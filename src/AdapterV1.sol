// SPDX-License-Identifier: GPL-2.0-only
pragma solidity =0.8.19;

import {ReentrancyGuard} from "@openzeppelin/contracts/security/ReentrancyGuard.sol";
import {IERC20} from "@openzeppelin/contracts/token/ERC20/IERC20.sol";
import {IWETH} from "./interfaces/IWETH.sol";
import {IMintBurnToken} from "./interfaces/IMintBurnToken.sol";
import {SafeERC20} from "@openzeppelin/contracts/token/ERC20/utils/SafeERC20.sol";
import {IPortalV2MultiAsset} from "./interfaces/IPortalV2MultiAsset.sol";
import {IAdapterV1, Account, SwapData} from "./interfaces/IAdapterV1.sol";
import {EventsLib} from "./libraries/EventsLib.sol";
import {ErrorsLib} from "./libraries/ErrorsLib.sol";
import {IAggregationRouterV6, SwapDescription, IAggregationExecutor} from "./interfaces/IAggregationRouterV6.sol";
import {IRamsesFactory, IRamsesRouter, IRamsesPair} from "./interfaces/IRamses.sol";

/// @title Adapter V1 contract for Portals V2
/// @author Possum Labs
/**
 * @notice This contract accepts and returns user deposits of a single asset
 * The deposits are redirected to a connected Portal contract
 * Users accrue portalEnergy points over time while staking their tokens in the Adapter
 * portalEnergy can be exchanged for PSM tokens via the virtual LP of the connected Portals
 * When selling portalEnergy, users can choose to receive any DEX traded token by routing PSM through 1Inch
 * Users can also opt to receive ETH/PSM V2 LP tokens on Ramses
 * portalEnergy can be minted as standard ERC20 token
 * PortalEnergy Tokens can be burned to increase a recipient portalEnergy balance in the Adapter
 */
contract AdapterV1 is ReentrancyGuard {
    constructor(address _PORTAL_ADDRESS) {
        PORTAL = IPortalV2MultiAsset(_PORTAL_ADDRESS);
        setUp();
    }

    // ============================================
    // ==               VARIABLES                ==
    // ============================================
    using SafeERC20 for IERC20;

    address constant PSM_TOKEN_ADDRESS = 0x17A8541B82BF67e10B0874284b4Ae66858cb1fd5;
    address constant ONE_INCH_V6_AGGREGATION_ROUTER_CONTRACT_ADDRESS = 0x111111125421cA6dc452d289314280a0f8842A65;
    address constant WETH_ADDRESS = 0x82aF49447D8a07e3bd95BD0d56f35241523fBab1;
    address constant RAMSES_FACTORY_ADDRESS = 0xAAA20D08e59F6561f242b08513D36266C5A29415;
    address constant RAMSES_ROUTER_ADDRESS = 0xAAA87963EFeB6f7E0a2711F397663105Acb1805e;
    uint256 constant WAD = 1e18;
    uint256 constant SECONDS_PER_YEAR = 31536000;
    uint256 constant MAX_UINT = 115792089237316195423570985008687907853269984665640564039457584007913129639935;

    IPortalV2MultiAsset public immutable PORTAL; // The connected Portal contract
    IERC20 public constant PSM = IERC20(PSM_TOKEN_ADDRESS); // the ERC20 representation of PSM token
    IERC20 constant WETH = IERC20(WETH_ADDRESS); // the ERC20 representation of WETH token
    address public constant OWNER = 0xAb845D09933f52af5642FC87Dd8FBbf553fd7B33;

    IMintBurnToken public portalEnergyToken; // The ERC20 representation of portalEnergy
    IERC20 public principalToken; // The staking token of the Portal
    uint256 denominator; // Used in calculation related to earning portalEnergy

    IRamsesFactory public constant RAMSES_FACTORY = IRamsesFactory(RAMSES_FACTORY_ADDRESS); // Interface of Ramses Factory
    IRamsesRouter public constant RAMSES_ROUTER = IRamsesRouter(RAMSES_ROUTER_ADDRESS); // Interface of Ramses Router
    IAggregationRouterV6 public constant ONE_INCH_V6_AGGREGATION_ROUTER =
        IAggregationRouterV6(ONE_INCH_V6_AGGREGATION_ROUTER_CONTRACT_ADDRESS); // Interface of 1inchRouter

    uint256 public totalPrincipalStaked; // Amount of principal staked by all users of the Adapter
    mapping(address => Account) public accounts; // Associate users with their stake position

    address public migrationDestination; // The new Adapter version
    uint256 public votesForMigration; // Track the yes-votes for migrating to a new Adapter
    bool public successMigrated; // True if the migration was executed by minting the stake NFT to the new Adapter
    mapping(address user => uint256 voteCount) public voted; // Track user votes for migration
    uint256 public constant TIMELOCK = 604800; // 7 Days delay before migration can be executed
    uint256 migrationTime;

    // ============================================
    // ==               MODIFIERS                ==
    // ============================================
    modifier onlyOwner() {
        if (msg.sender != OWNER) {
            revert ErrorsLib.notOwner();
        }
        _;
    }

    modifier notMigrating() {
        if (migrationDestination != address(0)) {
            revert ErrorsLib.isMigrating();
        }
        _;
    }

    modifier isMigrating() {
        if (migrationDestination == address(0)) {
            revert ErrorsLib.notMigrating();
        }
        _;
    }

    // ============================================
    // ==          MIGRATION MANAGEMENT          ==
    // ============================================
    /// @notice Set the destination address when migrating to a new Adapter contract
    /// @dev Allow the contract owner to propose a new Adapter contract for migration
    /// @dev The current value of migrationDestination must be the zero address
    function proposeMigrationDestination(address _adapter) external onlyOwner notMigrating {
        migrationDestination = _adapter;
    }

    /// @notice Capital based voting process to accept the migration contract
    /// @dev Allow users to accept the proposed migration contract
    /// @dev Can only be called if a destination was proposed, i.e. migration is ongoing
    function acceptMigrationDestination() external isMigrating {
        /// @dev Get user stake balance which equals voting power
        Account memory account = accounts[msg.sender];

        /// @dev Ensure that users can only add their current stake balance to votes
        if (voted[msg.sender] == 0) {
            /// @dev Increase the total number of acceptance votes and votes of the user by user stake balance
            votesForMigration += account.stakedBalance;
            voted[msg.sender] = account.stakedBalance;
        }

        /// @dev Check if the votes are in favour of migrating (>50% of capital)
        if (
            votesForMigration > totalPrincipalStaked / 2 && migrationTime == 0
        ) {
            migrationTime = block.timestamp + TIMELOCK;
        }
    }

    /// @notice This function mints the Portal NFT and transfers user stakes to a new Adapter
    /// @dev Timelock protected function that can only be called once to move capital to a new Adapter
    function executeMigration() external isMigrating {
        /// @dev Ensure that the timelock has passed
        if (block.timestamp < migrationTime) {
            revert ErrorsLib.isTimeLocked();
        }

        /// @dev Ensure that the migration (minting of NFT) can only be performed once
        if (successMigrated == true) {
            revert ErrorsLib.hasMigrated();
        }

        /// @dev Mint an NFT to the new Adapter that holds the current Adapter stake information
        /// @dev IMPORTANT: The migration contract must be able to receive ERC721 tokens
        successMigrated = true;
        PORTAL.mintNFTposition(migrationDestination);
    }

    /// @notice Function to enable the new Adapter to move over account information of users
    /// @dev This function can only be called by the migration address
    /// @dev Transfer user stake information to the new contract (new Adapter)
    function migrateStake(address _user)
        external
        returns (
            uint256 lastUpdateTime,
            uint256 lastMaxLockDuration,
            uint256 stakedBalance,
            uint256 maxStakeDebt,
            uint256 portalEnergy
        )
    {
        /// @dev Check that the Migration is successfull
        if (successMigrated == false) {
            revert ErrorsLib.migrationVotePending();
        }

        /// @dev Check that the caller is the new Adapter contract
        if (msg.sender != migrationDestination) {
            revert ErrorsLib.notCalledByDestination();
        }

        /// @dev Get the current state of the user stake in Adapter and return
        (lastUpdateTime, lastMaxLockDuration, stakedBalance, maxStakeDebt, portalEnergy,,) =
            getUpdateAccount(_user, 0, true);

        /// @dev delete the account of the user in this Adapter
        delete accounts[_user];
    }

    // ============================================
    // ==           STAKING & UNSTAKING          ==
    // ============================================
    /// @notice Simulate updating a user stake position and return the values without updating the struct
    /// @dev Return the simulated up-to-date user stake information
    /// @dev Consider changes from staking or unstaking including burning amount of PE tokens
    /// @param _user The user whose stake position is to be updated
    /// @param _amount The amount to add or subtract from the user's stake position
    /// @param _isPositiveAmount True for staking (add), false for unstaking (subtract)
    function getUpdateAccount(address _user, uint256 _amount, bool _isPositiveAmount)
        public
        view
        returns (
            uint256 lastUpdateTime,
            uint256 lastMaxLockDuration,
            uint256 stakedBalance,
            uint256 maxStakeDebt,
            uint256 portalEnergy,
            uint256 availableToWithdraw,
            uint256 portalEnergyTokensRequired
        )
    {
        /// @dev Get maxLockDuration from portal
        uint256 maxLockDuration = PORTAL.maxLockDuration();

        /// @dev Load user account into memory
        Account memory account = accounts[_user];

        /// @dev initialize helper variables
        uint256 amount = _amount; // to avoid stack too deep issue
        bool isPositive = _isPositiveAmount; // to avoid stack too deep issue
        uint256 portalEnergyNetChange;
        uint256 timePassed = block.timestamp - account.lastUpdateTime;
        uint256 maxLockDifference = maxLockDuration - account.lastMaxLockDuration;
        uint256 adjustedPE = amount * maxLockDuration * 1e18;
        stakedBalance = account.stakedBalance;

        /// @dev Check that the Stake Balance is sufficient for unstaking the amount
        if (!isPositive && amount > stakedBalance) {
            revert ErrorsLib.InsufficientStakeBalance();
        }

        /// @dev Check the user account state based on lastUpdateTime
        /// @dev If this variable is 0, the user never staked and could not earn PE
        if (account.lastUpdateTime > 0) {
            /// @dev Calculate the Portal Energy earned since the last update
            uint256 portalEnergyEarned = stakedBalance * timePassed;

            /// @dev Calculate the gain of Portal Energy from maxLockDuration increase
            uint256 portalEnergyIncrease = stakedBalance * maxLockDifference;

            /// @dev Summarize Portal Energy changes and divide by common denominator
            portalEnergyNetChange = ((portalEnergyEarned + portalEnergyIncrease) * 1e18) / denominator;
        }

        /// @dev Calculate the adjustment of Portal Energy from balance change
        uint256 portalEnergyAdjustment = adjustedPE / denominator;

        /// @dev Calculate the amount of Portal Energy Tokens to be burned for unstaking the amount
        portalEnergyTokensRequired = !isPositive
            && portalEnergyAdjustment > (account.portalEnergy + portalEnergyNetChange)
            ? portalEnergyAdjustment - (account.portalEnergy + portalEnergyNetChange)
            : 0;

        /// @dev Set the last update time to the current timestamp
        lastUpdateTime = block.timestamp;

        /// @dev Update the last maxLockDuration
        lastMaxLockDuration = maxLockDuration;

        /// @dev Update the user's staked balance and consider stake or unstake
        stakedBalance = isPositive ? stakedBalance + amount : stakedBalance - amount;

        /// @dev Update the user's max stake debt
        maxStakeDebt = (stakedBalance * maxLockDuration * 1e18) / denominator;

        /// @dev Update the user's portalEnergy and account for stake or unstake
        /// @dev This will be 0 if Portal Energy Tokens must be burned
        portalEnergy = isPositive
            ? account.portalEnergy + portalEnergyNetChange + portalEnergyAdjustment
            : account.portalEnergy + portalEnergyTokensRequired + portalEnergyNetChange - portalEnergyAdjustment;

        /// @dev Update amount available to withdraw
        availableToWithdraw =
            portalEnergy >= maxStakeDebt ? stakedBalance : (stakedBalance * portalEnergy) / maxStakeDebt;
    }

    /// @notice Update user account to the current state
    /// @dev This function updates the user accout to the current state
    /// @dev It takes memory inputs and stores them into the user account struct
    /// @param _user The user whose account is to be updated
    /// @param _stakedBalance The current Staked Balance of the user
    /// @param _maxStakeDebt The current maximum Stake Debt of the user
    /// @param _portalEnergy The current Portal Energy of the user
    function _updateAccount(address _user, uint256 _stakedBalance, uint256 _maxStakeDebt, uint256 _portalEnergy)
        private
    {
        /// @dev Get maxLockDuration from portal
        uint256 maxLockDuration = PORTAL.maxLockDuration();

        /// @dev Update the user account data
        Account storage account = accounts[_user];
        account.lastUpdateTime = block.timestamp;
        account.lastMaxLockDuration = maxLockDuration;
        account.stakedBalance = _stakedBalance;
        account.maxStakeDebt = _maxStakeDebt;
        account.portalEnergy = _portalEnergy;

        /// @dev Emit an event with the updated account information
        emit EventsLib.AdapterPositionUpdated(
            _user,
            account.lastUpdateTime,
            account.lastMaxLockDuration,
            account.stakedBalance,
            account.maxStakeDebt,
            account.portalEnergy
        );
    }

    /// @notice Stake the principal token into the Adapter and then into Portal
    /// @dev This function allows users to stake their principal tokens into the Adapter
    /// @dev Can only be called if the virtual LP is active (indirect condition)
    /// @dev Cannot be called after a migration destination was proposed (withdraw-only mode)
    /// @dev Does not follow CEI pattern for optimisation reasons, handled tokens are trusted
    /// @dev Update the user account
    /// @dev Update the global tracker of staked principal
    /// @dev Stake the principal into the connected Portal
    /// @param _amount The amount of tokens to stake
    function stake(uint256 _amount) external payable notMigrating nonReentrant {
        /// @dev Rely on input validation from Portal

        /// @dev Avoid tricking the function when ETH is the principal token by inserting fake _amount
        if (address(principalToken) == address(0)) {
            _amount = msg.value;
        }

        /// @dev Get the current state of the user stake in Adapter
        (,, uint256 stakedBalance, uint256 maxStakeDebt, uint256 portalEnergy,,) =
            getUpdateAccount(msg.sender, _amount, true);

        /// @dev Update the user stake struct
        _updateAccount(msg.sender, stakedBalance, maxStakeDebt, portalEnergy);

        /// @dev Update the global tracker of staked principal
        totalPrincipalStaked = totalPrincipalStaked + _amount;

        /// @dev Trigger the stake transaction in the Portal & send tokens
        if (address(principalToken) == address(0)) {
            PORTAL.stake{value: _amount}(_amount);
        } else {
            if (msg.value > 0) {
                revert ErrorsLib.NativeTokenNotAllowed();
            }
            principalToken.safeTransferFrom(msg.sender, address(this), _amount);
            PORTAL.stake(_amount);
        }

        /// @dev Emit event that principal has been staked
        emit EventsLib.AdapterStaked(msg.sender, _amount);
    }

    /// @notice Serve unstaking requests & withdraw principal from the connected Portal
    /// @dev This function allows users to unstake their tokens
    /// @dev Cannot be called after migration was executed (indirect condition, Adapter has no funds in Portal)
    /// @dev Update the user account
    /// @dev Update the global tracker of staked principal
    /// @dev Burn Portal Energy Tokens from caller to top up account balance if required
    /// @dev Withdraw principal from the connected Portal
    /// @dev Send the principal tokens to the user
    /// @param _amount The amount of tokens to unstake
    function unstake(uint256 _amount) external nonReentrant {
        /// @dev Rely on input validation from Portal

        /// @dev If the staker had voted for migration, reset the vote
        if (voted[msg.sender] > 0) {
            votesForMigration -= voted[msg.sender];
            voted[msg.sender] = 0;
        }

        /// @dev Get the current state of the user stake
        /// @dev Throws if caller tries to unstake more than stake balance
        /// @dev Will burn Portal Energy tokens if account has insufficient Portal Energy
        (,, uint256 stakedBalance, uint256 maxStakeDebt, uint256 portalEnergy,, uint256 portalEnergyTokensRequired) =
            getUpdateAccount(msg.sender, _amount, false);

        /// @dev Update the user stake struct
        _updateAccount(msg.sender, stakedBalance, maxStakeDebt, portalEnergy);

        /// @dev Update the global tracker of staked principal
        totalPrincipalStaked -= _amount;

        /// @dev Take Portal Energy Tokens from the user if required
        if (portalEnergyTokensRequired > 0) {
            portalEnergyToken.transferFrom(msg.sender, address(this), portalEnergyTokensRequired);

            /// @dev Burn the Portal Energy Tokens to top up PE balance of the Adapter
            PORTAL.burnPortalEnergyToken(address(this), portalEnergyTokensRequired);
        }

        /// @dev Withdraw principal from the Portal to the Adapter
        PORTAL.unstake(_amount);

        /// @dev Send the received token balance to the user
        if (address(principalToken) == address(0)) {
            (bool sent,) = payable(msg.sender).call{value: address(this).balance}("");
            if (!sent) {
                revert ErrorsLib.FailedToSendNativeToken();
            }
        } else {
            IERC20(principalToken).safeTransfer(msg.sender, principalToken.balanceOf(address(this)));
        }

        /// @dev Emit the event that funds have been unstaked
        emit EventsLib.AdapterUnstaked(msg.sender, _amount);
    }

    // ============================================
    // ==          TRADE PORTAL ENERGY           ==
    // ============================================
    /// @notice Users sell PSM into the Adapter to top up portalEnergy balance of a recipient in the Adapter
    /// @dev This function allows users to sell PSM tokens to the contract to increase a recipient portalEnergy
    /// @dev Get the correct price from the quote function of the Portal
    /// @dev Increase the portalEnergy (in Adapter) of the recipient by the amount of portalEnergy received
    /// @dev Transfer the PSM tokens from the caller to the contract, then to the Portal
    /// @param _recipient The recipient of the Portal Energy credit
    /// @param _amountInputPSM The amount of PSM tokens to sell
    /// @param _minReceived The minimum amount of portalEnergy to receive
    /// @param _deadline The unix timestamp that marks the deadline for order execution
<<<<<<< HEAD
    function buyPortalEnergy(address _recipient, uint256 _amountInputPSM, uint256 _minReceived, uint256 _deadline)
        external
        notMigrating
    {
        /// @dev Rely on input validation from Portal
=======
    function buyPortalEnergy(
        address _recipient,
        uint256 _amountInputPSM,
        uint256 _minReceived,
        uint256 _deadline
    ) external notMigrating {
        /// @dev Rely on amount input validation from Portal

        /// @dev validate the recipient address
        if (_recipient == address(0)) {
            revert ErrorsLib.InvalidAddress();
        }
>>>>>>> 84e849f3

        /// @dev Get the amount of portalEnergy received based on the amount of PSM tokens sold
        uint256 amountReceived = PORTAL.quoteBuyPortalEnergy(_amountInputPSM);

        /// @dev Increase the portalEnergy of the recipient by the amount of portalEnergy received
        accounts[_recipient].portalEnergy += amountReceived;

        /// @dev Send PSM from caller to Adapter, then trigger the transaction in the Portal
        /// @dev Approvals are set with different function to save gas
        PSM.transferFrom(msg.sender, address(this), _amountInputPSM);
        PORTAL.buyPortalEnergy(address(this), _amountInputPSM, _minReceived, _deadline);

        /// @dev Emit the event that Portal Energy has been purchased
        emit EventsLib.AdapterEnergyBuyExecuted(msg.sender, _recipient, amountReceived);
    }

    /// @notice Users sell portalEnergy into the Adapter to receive upfront yield
    /// @dev This function allows users to sell portalEnergy to the Adapter with different swap modes
    /// @dev Get the output amount from the quote function
    /// @dev Reduce the portalEnergy balance of the caller by the amount of portalEnergy sold
    /// @dev Perform the type of exchange according to selected mode
    /// @param _recipient The recipient of the output tokens
    /// @param _amountInputPE The amount of Portal Energy to sell (Adapter)
    /// @param _minReceived The minimum amount of PSM to receive
    /// @param _deadline The unix timestamp that marks the deadline for order execution
    /// @param _mode The trading mode of the swap. 0 = PSM, 1 = ETH/PSM LP, 2 = 1Inch swap
    /// @param _actionData Data required for the 1Inch Router, received by 1Inch API
    function sellPortalEnergy(
        address payable _recipient,
        uint256 _amountInputPE,
        uint256 _minReceived,
        uint256 _deadline,
        uint256 _mode,
        bytes calldata _actionData,
        uint256 _minPSMForLiquidiy,
        uint256 _minWethForLiquidiy
    ) external notMigrating {
        /// @dev Only validate additional input arguments, let other checks float up from Portal
        if (_mode > 2) revert ErrorsLib.InvalidMode();

<<<<<<< HEAD
        /// @dev Attempt to update the maxLock duration of the Portal. Requires 1 manual update to start
        if (PORTAL.maxLockDuration() > 7776000 && PORTAL.maxLockDuration() < 157680000) {
            PORTAL.updateMaxLockDuration();
        }

=======
>>>>>>> 84e849f3
        /// @dev Get the current state of user stake in Adapter
        (,, uint256 stakedBalance, uint256 maxStakeDebt, uint256 portalEnergy,,) = getUpdateAccount(msg.sender, 0, true);

        /// @dev Check that the user has enough portalEnergy to sell
        if (portalEnergy < _amountInputPE) {
            revert ErrorsLib.InsufficientBalance();
        }

        /// @dev Get the amount of PSM received based on the amount of portalEnergy sold
        uint256 amountReceived = PORTAL.quoteSellPortalEnergy(_amountInputPE);

        /// @dev Update the stake data of the user
        portalEnergy -= _amountInputPE;

        /// @dev Update the user stake struct
        _updateAccount(msg.sender, stakedBalance, maxStakeDebt, portalEnergy);

        /// @dev Sell energy in Portal and get PSM
        PORTAL.sellPortalEnergy(address(this), _amountInputPE, _minReceived, _deadline);

        /// @dev Assemble the swap data from API to use 1Inch Router
        SwapData memory swap = SwapData(_recipient, amountReceived, _actionData);

        /// @dev Transfer PSM, or add liquidity, or exchange on 1Inch and transfer output token
        if (_mode == 0) {
            PSM.safeTransfer(_recipient, amountReceived);
        } else if (_mode == 1) {
            addLiquidity(swap, _minPSMForLiquidiy, _minWethForLiquidiy);
        } else {
            swapOneInch(swap, false);
        }

        /// @dev Emit the event that Portal Energy has been sold
        emit EventsLib.AdapterEnergySellExecuted(msg.sender, _recipient, _amountInputPE);
    }

    // ============================================
    // ==         External Integrations          ==
    // ============================================
    /// @dev This internal function assembles the swap via the 1Inch router from API data
    function swapOneInch(SwapData memory _swap, bool _forLiquidity) internal {
        /// @dev decode the data for getting _executor, _description, _data.
        (address _executor, SwapDescription memory _description, bytes memory _data) =
            abi.decode(_swap.actionData, (address, SwapDescription, bytes));

        /// @dev Swap via the 1Inch Router
        /// @dev Allowance is increased in separate function to save gas
        (, uint256 spentAmount_) =
            ONE_INCH_V6_AGGREGATION_ROUTER.swap(IAggregationExecutor(_executor), _description, _data);

        /// @dev Send remaining tokens back to user if not called from addLiquidity
        if (!_forLiquidity) {
            uint256 remainAmount = _swap.psmAmount - spentAmount_;
            if (remainAmount > 0) PSM.safeTransfer(msg.sender, remainAmount);
        }
    }

    /// @dev Given some amount of an asset and pair reserves, returns an equivalent amount of the other asset
    /// @dev This is used to determine how many assets must be supplied to a Pool2 LP
    function quoteLiquidity(uint256 amountA, uint256 reserveA, uint256 reserveB)
        internal
        pure
        returns (uint256 amountB)
    {
        if (amountA == 0) revert ErrorsLib.InvalidAmount();
        if (reserveA == 0 || reserveB == 0) {
            revert ErrorsLib.InsufficientReserves();
        }

        amountB = (amountA * reserveB) / reserveA;
    }

    /// @dev This function is called when mode = 1 in sellPortalEnergy
    /// @dev Sell some amount of PSM for WETH, then pair in Ramses Pool2
    function addLiquidity(SwapData memory _swap, uint256 _minPSMForLiquidiy, uint256 _minWethForLiquidiy) internal {
        swapOneInch(_swap, true);

        /// @dev Decode the swap data for getting minPSM and minWETH.
        // (,,, uint256 minPSM, uint256 minWeth) =
        //     abi.decode(_swap.actionData, (address, SwapDescription, bytes, uint256, uint256));

        /// @dev This contract shouldn't hold any token, so we pass all tokens.
        uint256 PSMBalance = PSM.balanceOf(address(this));
        uint256 WETHBalance = WETH.balanceOf(address(this));

        /// @dev Get the correct amount of PSM and WETH to add to the Ramses Pool2
        (uint256 amountPSM, uint256 amountWETH) =
            _addLiquidity(PSMBalance, WETHBalance, _minPSMForLiquidiy, _minWethForLiquidiy);

        /// @dev Get the pair address of the ETH/PSM Pool2 LP
        address pair = RAMSES_FACTORY.getPair(PSM_TOKEN_ADDRESS, WETH_ADDRESS, false);

        /// @dev Transfer tokens to the LP and mint LP shares to the user
        /// @dev Uses the low level mint function of the pair implementation
        /// @dev Assumes that the pair already exists which is the case
        PSM.safeTransfer(pair, amountPSM);
        WETH.safeTransfer(pair, amountWETH);
<<<<<<< HEAD
        IRamsesPair(pair).mint(_swap.receiver);
        if (PSM.balanceOf(address(this)) > 0) PSM.transfer(_swap.receiver, PSM.balanceOf(address(this)));
        if (WETH.balanceOf(address(this)) > 0) WETH.transfer(_swap.receiver, WETH.balanceOf(address(this)));
=======
        IRamsesPair(pair).mint(_swap.recevier);

        /// @dev Return remaining tokens to the caller
        PSMBalance = PSM.balanceOf(address(this));
        WETHBalance = WETH.balanceOf(address(this));

        if (PSMBalance > 0) {
            PSM.safeTransfer(msg.sender, PSMBalance);
        }
        if (WETHBalance > 0) {
            WETH.safeTransfer(msg.sender, WETHBalance);
        }
>>>>>>> 84e849f3
    }

    /// @dev Calculate the required token amounts of PSM and WETH to add liquidity
    function _addLiquidity(uint256 amountADesired, uint256 amountBDesired, uint256 amountAMin, uint256 amountBMin)
        internal
        view
        returns (uint256 amountA, uint256 amountB)
    {
        if (amountADesired < amountAMin) revert ErrorsLib.InvalidAmount();
        if (amountBDesired < amountBMin) revert ErrorsLib.InvalidAmount();

        /// @dev Get the pair address
        address pair = RAMSES_FACTORY.getPair(PSM_TOKEN_ADDRESS, WETH_ADDRESS, false);

        /// @dev Get the reserves of the pair
        (uint256 reserveA, uint256 reserveB,) = IRamsesPair(pair).getReserves();

        /// @dev Calculate how much PSM and WETH are required
        if (reserveA == 0 && reserveB == 0) {
            (amountA, amountB) = (amountADesired, amountBDesired);
        } else {
            uint256 amountBOptimal = quoteLiquidity(amountADesired, reserveA, reserveB);
            if (amountBOptimal <= amountBDesired) {
                if (amountBOptimal < amountBMin) {
                    revert ErrorsLib.InvalidAmount();
                }
                (amountA, amountB) = (amountADesired, amountBOptimal);
            } else {
                uint256 amountAOptimal = quoteLiquidity(amountBDesired, reserveB, reserveA);
                if (amountAOptimal > amountADesired) {
                    revert ErrorsLib.InvalidAmount();
                }
                if (amountAOptimal < amountAMin) {
                    revert ErrorsLib.InvalidAmount();
                }
                (amountA, amountB) = (amountAOptimal, amountBDesired);
            }
        }
    }

    // ============================================
    // ==           PE ERC20 MANAGEMENT          ==
    // ============================================
    /// @notice Users can burn their PortalEnergyTokens to increase their portalEnergy in the Adapter
    /// @dev This function allows users to convert Portal Energy Tokens into internal Adapter PE
    /// @dev Burn Portal Energy Tokens of caller and increase portalEnergy in Adapter
    /// @param _amount The amount of portalEnergyToken to burn
<<<<<<< HEAD
    function burnPortalEnergyToken(address _recipient, uint256 _amount) external notMigrating {
        /// @dev Rely on input validation of the Portal
=======
    function burnPortalEnergyToken(
        address _recipient,
        uint256 _amount
    ) external notMigrating {
        /// @dev Rely on input amount validation of the Portal

        /// @dev validate the recipient address
        if (_recipient == address(0)) {
            revert ErrorsLib.InvalidAddress();
        }
>>>>>>> 84e849f3

        /// @dev Increase the portalEnergy of the recipient by the amount of portalEnergyToken burned
        accounts[_recipient].portalEnergy += _amount;

        /// @dev Transfer Portal Energy Tokens to Adapter so that they can be burned
        portalEnergyToken.transferFrom(msg.sender, address(this), _amount);

        /// @dev Burn portalEnergyToken from the Adapter
        PORTAL.burnPortalEnergyToken(address(this), _amount);

        emit EventsLib.AdapterEnergyBurned(msg.sender, _recipient, _amount);
    }

    /// @notice Users can mint Portal Energy Tokens using their internal balance
    /// @dev This function controls the minting of Portal Energy Token
    /// @dev Decrease portalEnergy of caller and instruct Portal to mint Portal Energy Tokens to the recipient
    /// @param _amount The amount of portalEnergyToken to mint
    function mintPortalEnergyToken(address _recipient, uint256 _amount) external {
        /// @dev Rely on input validation of the Portal

        /// @dev Get the current state of the user stake
        (,, uint256 stakedBalance, uint256 maxStakeDebt, uint256 portalEnergy,,) = getUpdateAccount(msg.sender, 0, true);

        /// @dev Check that the caller has sufficient portalEnergy to mint the amount of portalEnergyToken
        if (portalEnergy < _amount) {
            revert ErrorsLib.InsufficientBalance();
        }

        /// @dev Reduce the portalEnergy of the caller by the amount of minted tokens
        portalEnergy -= _amount;

        /// @dev Update the user stake struct
        _updateAccount(msg.sender, stakedBalance, maxStakeDebt, portalEnergy);

        /// @dev Mint portal energy tokens to the recipient address
        PORTAL.mintPortalEnergyToken(_recipient, _amount);

        emit EventsLib.AdapterEnergyMinted(msg.sender, _recipient, _amount);
    }

    // ============================================
    // ==                GENERAL                 ==
    // ============================================
    /// @dev Increase token spending allowances of Adapter holdings
    function increaseAllowances() external {
        PSM.approve(address(PORTAL), MAX_UINT);
        PSM.approve(ONE_INCH_V6_AGGREGATION_ROUTER_CONTRACT_ADDRESS, MAX_UINT);
        portalEnergyToken.approve(address(PORTAL), MAX_UINT);

        /// @dev No approval required when transacting with ETH
        if (address(principalToken) != address(0)) {
            /// @dev For ERC20 that require allowance to be 0 before increasing (e.g. USDT) add the following:
            /// principalToken.approve(address(PORTAL), 0);
            principalToken.safeIncreaseAllowance(address(PORTAL), MAX_UINT);
        }
    }

    /// @dev Initialize important variables, called by the constructor
    function setUp() internal {
        if (PORTAL.PRINCIPAL_TOKEN_ADDRESS() != address(0)) {
            principalToken = IERC20(PORTAL.PRINCIPAL_TOKEN_ADDRESS());
        }
        if (address(PORTAL.portalEnergyToken()) == address(0)) {
            revert ErrorsLib.TokenNotSet();
        }
        portalEnergyToken = IMintBurnToken(address(PORTAL.portalEnergyToken()));
        denominator = SECONDS_PER_YEAR * PORTAL.DECIMALS_ADJUSTMENT();
    }

    receive() external payable {}

    fallback() external payable {}
}<|MERGE_RESOLUTION|>--- conflicted
+++ resolved
@@ -403,13 +403,7 @@
     /// @param _amountInputPSM The amount of PSM tokens to sell
     /// @param _minReceived The minimum amount of portalEnergy to receive
     /// @param _deadline The unix timestamp that marks the deadline for order execution
-<<<<<<< HEAD
-    function buyPortalEnergy(address _recipient, uint256 _amountInputPSM, uint256 _minReceived, uint256 _deadline)
-        external
-        notMigrating
-    {
-        /// @dev Rely on input validation from Portal
-=======
+
     function buyPortalEnergy(
         address _recipient,
         uint256 _amountInputPSM,
@@ -422,7 +416,6 @@
         if (_recipient == address(0)) {
             revert ErrorsLib.InvalidAddress();
         }
->>>>>>> 84e849f3
 
         /// @dev Get the amount of portalEnergy received based on the amount of PSM tokens sold
         uint256 amountReceived = PORTAL.quoteBuyPortalEnergy(_amountInputPSM);
@@ -463,14 +456,6 @@
         /// @dev Only validate additional input arguments, let other checks float up from Portal
         if (_mode > 2) revert ErrorsLib.InvalidMode();
 
-<<<<<<< HEAD
-        /// @dev Attempt to update the maxLock duration of the Portal. Requires 1 manual update to start
-        if (PORTAL.maxLockDuration() > 7776000 && PORTAL.maxLockDuration() < 157680000) {
-            PORTAL.updateMaxLockDuration();
-        }
-
-=======
->>>>>>> 84e849f3
         /// @dev Get the current state of user stake in Adapter
         (,, uint256 stakedBalance, uint256 maxStakeDebt, uint256 portalEnergy,,) = getUpdateAccount(msg.sender, 0, true);
 
@@ -568,24 +553,11 @@
         /// @dev Assumes that the pair already exists which is the case
         PSM.safeTransfer(pair, amountPSM);
         WETH.safeTransfer(pair, amountWETH);
-<<<<<<< HEAD
         IRamsesPair(pair).mint(_swap.receiver);
+        
+        /// @dev Return remaining tokens to the caller
         if (PSM.balanceOf(address(this)) > 0) PSM.transfer(_swap.receiver, PSM.balanceOf(address(this)));
         if (WETH.balanceOf(address(this)) > 0) WETH.transfer(_swap.receiver, WETH.balanceOf(address(this)));
-=======
-        IRamsesPair(pair).mint(_swap.recevier);
-
-        /// @dev Return remaining tokens to the caller
-        PSMBalance = PSM.balanceOf(address(this));
-        WETHBalance = WETH.balanceOf(address(this));
-
-        if (PSMBalance > 0) {
-            PSM.safeTransfer(msg.sender, PSMBalance);
-        }
-        if (WETHBalance > 0) {
-            WETH.safeTransfer(msg.sender, WETHBalance);
-        }
->>>>>>> 84e849f3
     }
 
     /// @dev Calculate the required token amounts of PSM and WETH to add liquidity
@@ -633,21 +605,14 @@
     /// @dev This function allows users to convert Portal Energy Tokens into internal Adapter PE
     /// @dev Burn Portal Energy Tokens of caller and increase portalEnergy in Adapter
     /// @param _amount The amount of portalEnergyToken to burn
-<<<<<<< HEAD
+
     function burnPortalEnergyToken(address _recipient, uint256 _amount) external notMigrating {
         /// @dev Rely on input validation of the Portal
-=======
-    function burnPortalEnergyToken(
-        address _recipient,
-        uint256 _amount
-    ) external notMigrating {
-        /// @dev Rely on input amount validation of the Portal
 
         /// @dev validate the recipient address
         if (_recipient == address(0)) {
             revert ErrorsLib.InvalidAddress();
         }
->>>>>>> 84e849f3
 
         /// @dev Increase the portalEnergy of the recipient by the amount of portalEnergyToken burned
         accounts[_recipient].portalEnergy += _amount;
